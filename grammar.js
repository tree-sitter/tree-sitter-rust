const PREC = {
  range: 15,
  call: 14,
  field: 13,
  unary: 12,
  cast: 11,
  multiplicative: 10,
  additive: 9,
  shift: 8,
  bitand: 7,
  bitxor: 6,
  bitor: 5,
  comparative: 4,
  and: 3,
  or: 2,
  assign: 0,
  closure: -1,
}

const numeric_types = [
  'u8',
  'i8',
  'u16',
  'i16',
  'u32',
  'i32',
  'u64',
  'i64',
  'u128',
  'i128',
  'isize',
  'usize',
  'f32',
  'f64'
]

const primitive_types = numeric_types.concat(['bool', 'str', 'char'])

module.exports = grammar({
  name: 'rust',

  extras: $ => [/\s/, $.line_comment, $.block_comment],

  externals: $ => [
    $._string_content,
    $.raw_string_literal,
    $.float_literal,
    $.block_comment,
  ],

  supertypes: $ => [
    $._expression,
    $._type,
    $._literal,
    $._literal_pattern,
    $._declaration_statement,
    $._pattern,
  ],

  inline: $ => [
    $._path,
    $._type_identifier,
    $._tokens,
    $._field_identifier,
    $._non_special_token,
    $._declaration_statement,
    $._reserved_identifier,
    $._expression_ending_with_block
  ],

  conflicts: $ => [
    // Local ambiguity due to anonymous types:
    // See https://internals.rust-lang.org/t/pre-rfc-deprecating-anonymous-parameters/3710
    [$._type, $._pattern],
    [$.unit_type, $.tuple_pattern],
    [$.scoped_identifier, $.scoped_type_identifier],
    [$.parameters, $._pattern],
    [$.parameters, $.tuple_struct_pattern],
    [$.type_parameters, $.for_lifetimes],
    [$._condition, $.let_chain],
    [$.binary_expression, $.let_chain],
  ],

  word: $ => $.identifier,

  rules: {
    source_file: $ => repeat($._statement),

    _statement: $ => choice(
      $.expression_statement,
      $._declaration_statement
    ),

    empty_statement: $ => ';',

    expression_statement: $ => choice(
      seq($._expression, ';'),
      prec(1, $._expression_ending_with_block)
    ),

    _declaration_statement: $ => choice(
      $.const_item,
      $.macro_invocation,
      $.macro_definition,
      $.empty_statement,
      $.attribute_item,
      $.inner_attribute_item,
      $.mod_item,
      $.foreign_mod_item,
      $.struct_item,
      $.union_item,
      $.enum_item,
      $.type_item,
      $.function_item,
      $.function_signature_item,
      $.impl_item,
      $.trait_item,
      $.associated_type,
      $.let_declaration,
      $.use_declaration,
      $.extern_crate_declaration,
      $.static_item
    ),

    // Section - Macro definitions

    macro_definition: $ => {
      const rules = seq(
        repeat(seq($.macro_rule, ';')),
        optional($.macro_rule)
      )

      return seq(
        'macro_rules!',
        field('name', choice(
          $.identifier,
          $._reserved_identifier,
        )),
        choice(
          seq('(', rules, ')', ';'),
          seq('{', rules, '}')
        )
      )
    },

    macro_rule: $ => seq(
      field('left', $.token_tree_pattern),
      '=>',
      field('right', $.token_tree)
    ),

    _token_pattern: $ => choice(
      $.token_tree_pattern,
      $.token_repetition_pattern,
      $.token_binding_pattern,
      $.metavariable,
      $._non_special_token
    ),

    token_tree_pattern: $ => choice(
      seq('(', repeat($._token_pattern), ')'),
      seq('[', repeat($._token_pattern), ']'),
      seq('{', repeat($._token_pattern), '}')
    ),

    token_binding_pattern: $ => prec(1, seq(
      field('name', $.metavariable),
      ':',
      field('type', $.fragment_specifier)
    )),

    token_repetition_pattern: $ => seq(
      '$', '(', repeat($._token_pattern), ')', optional(/[^+*?]+/), choice('+', '*', '?')
    ),

    fragment_specifier: $ => choice(
      'block', 'expr', 'ident', 'item', 'lifetime', 'literal', 'meta', 'pat',
      'path', 'stmt', 'tt', 'ty', 'vis'
    ),

    _tokens: $ => choice(
      $.token_tree,
      $.token_repetition,
      $.metavariable,
      $._non_special_token
    ),

    token_tree: $ => choice(
      seq('(', repeat($._tokens), ')'),
      seq('[', repeat($._tokens), ']'),
      seq('{', repeat($._tokens), '}')
    ),

    token_repetition: $ => seq(
      '$', '(', repeat($._tokens), ')', optional(/[^+*?]+/), choice('+', '*', '?')
    ),

    // Matches non-delimiter tokens common to both macro invocations and
    // definitions. This is everything except $ and metavariables (which begin
    // with $).
    _non_special_token: $ => choice(
      $._literal, $.identifier, $.mutable_specifier, $.self, $.super, $.crate,
      alias(choice(...primitive_types), $.primitive_type),
      /[/_\-=->,;:::!=?.@*&#%^+<>|~]+/,
      '\'',
      'as', 'async', 'await', 'break', 'const', 'continue', 'default', 'enum', 'fn', 'for', 'if', 'impl',
      'let', 'loop', 'match', 'mod', 'pub', 'return', 'static', 'struct', 'trait', 'type',
      'union', 'unsafe', 'use', 'where', 'while'
    ),

    // Section - Declarations

    attribute_item: $ => seq(
      '#',
      '[',
      $.attribute,
      ']'
    ),

    inner_attribute_item: $ => seq(
      '#',
      '!',
      '[',
      $.attribute,
      ']'
    ),

    attribute: $ => seq(
      $._path,
      optional(choice(
        seq('=', field('value', $._expression)),
        field('arguments', alias($.delim_token_tree, $.token_tree))
      ))
    ),

    mod_item: $ => seq(
      optional($.visibility_modifier),
      'mod',
      field('name', $.identifier),
      choice(
        ';',
        field('body', $.declaration_list)
      )
    ),

    foreign_mod_item: $ => seq(
      optional($.visibility_modifier),
      $.extern_modifier,
      choice(
        ';',
        field('body', $.declaration_list)
      )
    ),

    declaration_list: $ => seq(
      '{',
      repeat($._declaration_statement),
      '}'
    ),

    struct_item: $ => seq(
      optional($.visibility_modifier),
      'struct',
      field('name', $._type_identifier),
      field('type_parameters', optional($.type_parameters)),
      choice(
        seq(
          optional($.where_clause),
          field('body', $.field_declaration_list)
        ),
        seq(
          field('body', $.ordered_field_declaration_list),
          optional($.where_clause),
          ';'
        ),
        ';'
      ),
    ),

    union_item: $ => seq(
      optional($.visibility_modifier),
      'union',
      field('name', $._type_identifier),
      field('type_parameters', optional($.type_parameters)),
      optional($.where_clause),
      field('body', $.field_declaration_list),
    ),

    enum_item: $ => seq(
      optional($.visibility_modifier),
      'enum',
      field('name', $._type_identifier),
      field('type_parameters', optional($.type_parameters)),
      optional($.where_clause),
      field('body', $.enum_variant_list)
    ),

    enum_variant_list: $ => seq(
      '{',
      sepBy(',', seq(repeat($.attribute_item), $.enum_variant)),
      optional(','),
      '}'
    ),

    enum_variant: $ => seq(
      optional($.visibility_modifier),
      field('name', $.identifier),
      field('body', optional(choice(
        $.field_declaration_list,
        $.ordered_field_declaration_list
      ))),
      optional(seq(
        '=',
        field('value', $._expression)
      ))
    ),

    field_declaration_list: $ => seq(
      '{',
      sepBy(',', seq(repeat($.attribute_item), $.field_declaration)),
      optional(','),
      '}'
    ),

    field_declaration: $ => seq(
      optional($.visibility_modifier),
      field('name', $._field_identifier),
      ':',
      field('type', $._type)
    ),

    ordered_field_declaration_list: $ => seq(
      '(',
      sepBy(',', seq(
        repeat($.attribute_item),
        optional($.visibility_modifier),
        field('type', $._type)
      )),
      optional(','),
      ')'
    ),

    extern_crate_declaration: $ => seq(
      optional($.visibility_modifier),
      'extern',
      $.crate,
      field('name', $.identifier),
      optional(seq(
        'as',
        field('alias', $.identifier)
      )),
      ';'
    ),

    const_item: $ => seq(
      optional($.visibility_modifier),
      'const',
      field('name', $.identifier),
      ':',
      field('type', $._type),
      optional(
        seq(
          '=',
          field('value', $._expression),
        ),
      ),
      ';'
    ),

    static_item: $ => seq(
      optional($.visibility_modifier),
      'static',

      // Not actual rust syntax, but made popular by the lazy_static crate.
      optional('ref'),

      optional($.mutable_specifier),
      field('name', $.identifier),
      ':',
      field('type', $._type),
      optional(seq(
        '=',
        field('value', $._expression)
      )),
      ';'
    ),

    type_item: $ => seq(
      optional($.visibility_modifier),
      'type',
      field('name', $._type_identifier),
      field('type_parameters', optional($.type_parameters)),
      '=',
      field('type', $._type),
      ';'
    ),

    function_item: $ => seq(
      optional($.visibility_modifier),
      optional($.function_modifiers),
      'fn',
      field('name', choice($.identifier, $.metavariable)),
      field('type_parameters', optional($.type_parameters)),
      field('parameters', $.parameters),
      optional(seq('->', field('return_type', $._type))),
      optional($.where_clause),
      field('body', $.block)
    ),

    function_signature_item: $ => seq(
      optional($.visibility_modifier),
      optional($.function_modifiers),
      'fn',
      field('name', choice($.identifier, $.metavariable)),
      field('type_parameters', optional($.type_parameters)),
      field('parameters', $.parameters),
      optional(seq('->', field('return_type', $._type))),
      optional($.where_clause),
      ';'
    ),

    function_modifiers: $ => repeat1(choice(
      'async',
      'default',
      'const',
      'unsafe',
      $.extern_modifier
    )),

    where_clause: $ => seq(
      'where',
      sepBy1(',', $.where_predicate),
      optional(',')
    ),

    where_predicate: $ => seq(
      field('left', choice(
        $.lifetime,
        $._type_identifier,
        $.scoped_type_identifier,
        $.generic_type,
        $.reference_type,
        $.pointer_type,
        $.tuple_type,
        $.higher_ranked_trait_bound,
        alias(choice(...primitive_types), $.primitive_type)
      )),
      field('bounds', $.trait_bounds)
    ),

    impl_item: $ => seq(
      optional('unsafe'),
      'impl',
      field('type_parameters', optional($.type_parameters)),
      optional(seq(
        field('trait', choice(
          $._type_identifier,
          $.scoped_type_identifier,
          $.generic_type
        )),
        'for'
      )),
      field('type', $._type),
      optional($.where_clause),
      choice(field('body', $.declaration_list), ';')
    ),

    trait_item: $ => seq(
      optional($.visibility_modifier),
      optional('unsafe'),
      'trait',
      field('name', $._type_identifier),
      field('type_parameters', optional($.type_parameters)),
      field('bounds', optional($.trait_bounds)),
      optional($.where_clause),
      field('body', $.declaration_list)
    ),

    associated_type: $ => seq(
      'type',
      field('name', $._type_identifier),
      field('type_parameters', optional($.type_parameters)),
      field('bounds', optional($.trait_bounds)),
      ';'
    ),

    trait_bounds: $ => seq(
      ':',
      sepBy1('+', choice(
        $._type,
        $.lifetime,
        $.higher_ranked_trait_bound,
        $.removed_trait_bound
      ))
    ),

    higher_ranked_trait_bound: $ => seq(
      'for',
      field('type_parameters', $.type_parameters),
      field('type', $._type)
    ),

    removed_trait_bound: $ => seq(
      '?',
      $._type
    ),

    type_parameters: $ => prec(1, seq(
      '<',
      sepBy1(',', choice(
        $.lifetime,
        $.metavariable,
        $._type_identifier,
        $.constrained_type_parameter,
        $.optional_type_parameter,
        $.const_parameter,
      )),
      optional(','),
      '>'
    )),

    const_parameter: $ => seq(
      'const',
      field('name', $.identifier),
      ':',
      field('type', $._type),
    ),

    constrained_type_parameter: $ => seq(
      field('left', choice($.lifetime, $._type_identifier)),
      field('bounds', $.trait_bounds)
    ),

    optional_type_parameter: $ => seq(
      field('name', choice(
        $._type_identifier,
        $.constrained_type_parameter
      )),
      '=',
      field('default_type', $._type)
    ),

    let_declaration: $ => seq(
      'let',
      optional($.mutable_specifier),
      field('pattern', $._pattern),
      optional(seq(
        ':',
        field('type', $._type)
      )),
      optional(seq(
        '=',
        field('value', $._expression)
      )),
      optional(seq(
        'else',
        field('alternative', $.block)
      )),
      ';'
    ),

    use_declaration: $ => seq(
      optional($.visibility_modifier),
      'use',
      field('argument', $._use_clause),
      ';'
    ),

    _use_clause: $ => choice(
      $._path,
      $.use_as_clause,
      $.use_list,
      $.scoped_use_list,
      $.use_wildcard
    ),

    scoped_use_list: $ => seq(
      field('path', optional($._path)),
      '::',
      field('list', $.use_list)
    ),

    use_list: $ => seq(
      '{',
      sepBy(',', choice(
        $._use_clause
      )),
      optional(','),
      '}'
    ),

    use_as_clause: $ => seq(
      field('path', $._path),
      'as',
      field('alias', $.identifier)
    ),

    use_wildcard: $ => seq(
      optional(seq($._path, '::')),
      '*'
    ),

    parameters: $ => seq(
      '(',
      sepBy(',', seq(
        optional($.attribute_item),
        choice(
          $.parameter,
          $.self_parameter,
          $.variadic_parameter,
          '_',
          $._type
        ))),
      optional(','),
      ')'
    ),

    self_parameter: $ => seq(
      optional('&'),
      optional($.lifetime),
      optional($.mutable_specifier),
      $.self
    ),

    variadic_parameter: $ => '...',

    parameter: $ => seq(
      optional($.mutable_specifier),
      field('pattern', choice(
        $._pattern,
        $.self,
      )),
      ':',
      field('type', $._type)
    ),

    extern_modifier: $ => seq(
      'extern',
      optional($.string_literal)
    ),

    visibility_modifier: $ => prec.right(
      choice(
        $.crate,
        seq(
          'pub',
          optional(seq(
            '(',
            choice(
              $.self,
              $.super,
              $.crate,
              seq('in', $._path)
            ),
            ')'
          )),
        ),
      )),

    // Section - Types

    _type: $ => choice(
      $.abstract_type,
      $.reference_type,
      $.metavariable,
      $.pointer_type,
      $.generic_type,
      $.scoped_type_identifier,
      $.tuple_type,
      $.unit_type,
      $.array_type,
      $.function_type,
      $._type_identifier,
      $.macro_invocation,
      $.empty_type,
      $.dynamic_type,
      $.bounded_type,
      alias(choice(...primitive_types), $.primitive_type)
    ),

    bracketed_type: $ => seq(
      '<',
      choice(
        $._type,
        $.qualified_type
      ),
      '>'
    ),

    qualified_type: $ => seq(
      field('type', $._type),
      'as',
      field('alias', $._type)
    ),

    lifetime: $ => seq("'", $.identifier),

    array_type: $ => seq(
      '[',
      field('element', $._type),
      optional(seq(
        ';',
        field('length', $._expression)
      )),
      ']'
    ),

    for_lifetimes: $ => seq(
      'for',
      '<',
      sepBy1(',', $.lifetime),
      optional(','),
      '>'
    ),

    function_type: $ => seq(
      optional($.for_lifetimes),
      prec(PREC.call, seq(
        choice(
          field('trait', choice(
            $._type_identifier,
            $.scoped_type_identifier
          )),
          seq(
            optional($.function_modifiers),
            'fn'
          )
        ),
        field('parameters', $.parameters)
      )),
      optional(seq('->', field('return_type', $._type)))
    ),

    tuple_type: $ => seq(
      '(',
      sepBy1(',', $._type),
      optional(','),
      ')'
    ),

    unit_type: $ => seq('(', ')'),

    generic_function: $ => prec(1, seq(
      field('function', choice(
        $.identifier,
        $.scoped_identifier,
        $.field_expression
      )),
      '::',
      field('type_arguments', $.type_arguments)
    )),

    generic_type: $ => prec(1, seq(
      field('type', choice(
        $._type_identifier,
        $.scoped_type_identifier
      )),
      field('type_arguments', $.type_arguments)
    )),

    generic_type_with_turbofish: $ => seq(
      field('type', choice(
        $._type_identifier,
        $.scoped_identifier
      )),
      '::',
      field('type_arguments', $.type_arguments)
    ),

    bounded_type: $ => prec.left(-1, choice(
      seq($.lifetime, '+', $._type),
      seq($._type, '+', $._type),
      seq($._type, '+', $.lifetime)
    )),

    type_arguments: $ => seq(
      token(prec(1, '<')),
      sepBy1(',', choice(
        $._type,
        $.type_binding,
        $.lifetime,
        $._literal,
        $.block,
      )),
      optional(','),
      '>'
    ),

    type_binding: $ => seq(
      field('name', $._type_identifier),
      field('type_arguments', optional($.type_arguments)),
      '=',
      field('type', $._type)
    ),

    reference_type: $ => seq(
      '&',
      optional($.lifetime),
      optional($.mutable_specifier),
      field('type', $._type)
    ),

    pointer_type: $ => seq(
      '*',
      choice('const', $.mutable_specifier),
      field('type', $._type)
    ),

    empty_type: $ => '!',

    abstract_type: $ => seq(
      'impl',
      field('trait', choice(
        $._type_identifier,
        $.scoped_type_identifier,
        $.generic_type,
        $.function_type
      ))
    ),

    dynamic_type: $ => seq(
      'dyn',
      field('trait', choice(
        $._type_identifier,
        $.scoped_type_identifier,
        $.generic_type,
        $.function_type
      ))
    ),

    mutable_specifier: $ => 'mut',

    // Section - Expressions

    _expression_except_range: $ => choice(
      $.unary_expression,
      $.reference_expression,
      $.try_expression,
      $.binary_expression,
      $.assignment_expression,
      $.compound_assignment_expr,
      $.type_cast_expression,
      $.call_expression,
      $.return_expression,
      $.yield_expression,
      $._literal,
      prec.left($.identifier),
      alias(choice(...primitive_types), $.identifier),
      prec.left($._reserved_identifier),
      $.self,
      $.scoped_identifier,
      $.generic_function,
      $.await_expression,
      $.field_expression,
      $.array_expression,
      $.tuple_expression,
      prec(1, $.macro_invocation),
      $.unit_expression,
      $.break_expression,
      $.continue_expression,
      $.index_expression,
      $.metavariable,
      $.closure_expression,
      $.parenthesized_expression,
      $.struct_expression,
      $._expression_ending_with_block,
    ),

    _expression: $ => choice(
      $._expression_except_range,
      $.range_expression,
    ),

    _expression_ending_with_block: $ => choice(
      $.unsafe_block,
      $.async_block,
      $.block,
      $.if_expression,
      $.match_expression,
      $.while_expression,
      $.loop_expression,
      $.for_expression,
      $.const_block
    ),

    macro_invocation: $ => seq(
      field('macro', choice(
        $.scoped_identifier,
        $.identifier,
        $._reserved_identifier,
      )),
      '!',
      alias($.delim_token_tree, $.token_tree)
    ),

    delim_token_tree: $ => choice(
      seq('(', repeat($._delim_tokens), ')'),
      seq('[', repeat($._delim_tokens), ']'),
      seq('{', repeat($._delim_tokens), '}')
    ),

    _delim_tokens: $ => choice(
      $._non_delim_token,
      alias($.delim_token_tree, $.token_tree),
    ),

    // Should match any token other than a delimiter.
    _non_delim_token: $ => choice(
      $._non_special_token,
      '$'
    ),

    scoped_identifier: $ => seq(
      field('path', optional(choice(
        $._path,
        $.bracketed_type,
        alias($.generic_type_with_turbofish, $.generic_type)
      ))),
      '::',
      field('name', $.identifier)
    ),

    scoped_type_identifier_in_expression_position: $ => prec(-2, seq(
      field('path', optional(choice(
        $._path,
        alias($.generic_type_with_turbofish, $.generic_type)
      ))),
      '::',
      field('name', $._type_identifier)
    )),

    scoped_type_identifier: $ => seq(
      field('path', optional(choice(
        $._path,
        alias($.generic_type_with_turbofish, $.generic_type),
        $.bracketed_type,
        $.generic_type
      ))),
      '::',
      field('name', $._type_identifier)
    ),

    range_expression: $ => prec.left(PREC.range, choice(
      seq($._expression, choice('..', '...', '..='), $._expression),
      seq($._expression, '..'),
      seq('..', $._expression),
      '..'
    )),

    unary_expression: $ => prec(PREC.unary, seq(
      choice('-', '*', '!'),
      $._expression
    )),

    try_expression: $ => seq(
      $._expression,
      '?'
    ),

    reference_expression: $ => prec(PREC.unary, seq(
      '&',
      optional($.mutable_specifier),
      field('value', $._expression)
    )),

    binary_expression: $ => {
      const table = [
        [PREC.and, '&&'],
        [PREC.or, '||'],
        [PREC.bitand, '&'],
        [PREC.bitor, '|'],
        [PREC.bitxor, '^'],
        [PREC.comparative, choice('==', '!=', '<', '<=', '>', '>=')],
        [PREC.shift, choice('<<', '>>')],
        [PREC.additive, choice('+', '-')],
        [PREC.multiplicative, choice('*', '/', '%')],
      ];

      return choice(...table.map(([precedence, operator]) => prec.left(precedence, seq(
        field('left', $._expression),
        field('operator', operator),
        field('right', $._expression),
      ))));
    },

    assignment_expression: $ => prec.left(PREC.assign, seq(
      field('left', $._expression),
      '=',
      field('right', $._expression)
    )),

    compound_assignment_expr: $ => prec.left(PREC.assign, seq(
      field('left', $._expression),
      field('operator', choice('+=', '-=', '*=', '/=', '%=', '&=', '|=', '^=', '<<=', '>>=')),
      field('right', $._expression)
    )),

    type_cast_expression: $ => prec.left(PREC.cast, seq(
      field('value', $._expression),
      'as',
      field('type', $._type)
    )),

    return_expression: $ => choice(
      prec.left(seq('return', $._expression)),
      prec(-1, 'return'),
    ),

    yield_expression: $ => choice(
      prec.left(seq('yield', $._expression)),
      prec(-1, 'yield'),
    ),

    call_expression: $ => prec(PREC.call, seq(
      field('function', $._expression_except_range),
      field('arguments', $.arguments)
    )),

    arguments: $ => seq(
      '(',
      sepBy(',', seq(repeat($.attribute_item), $._expression)),
      optional(','),
      ')'
    ),

    array_expression: $ => seq(
      '[',
      repeat($.attribute_item),
      choice(
        seq(
          $._expression,
          ';',
          field('length', $._expression)
        ),
        seq(
          sepBy(',', $._expression),
          optional(',')
        )
      ),
      ']'
    ),

    parenthesized_expression: $ => seq(
      '(',
      $._expression,
      ')'
    ),

    tuple_expression: $ => seq(
      '(',
      repeat($.attribute_item),
      seq($._expression, ','),
      repeat(seq($._expression, ',')),
      optional($._expression),
      ')'
    ),

    unit_expression: $ => seq('(', ')'),

    struct_expression: $ => seq(
      field('name', choice(
        $._type_identifier,
        alias($.scoped_type_identifier_in_expression_position, $.scoped_type_identifier),
        $.generic_type_with_turbofish
      )),
      field('body', $.field_initializer_list)
    ),

    field_initializer_list: $ => seq(
      '{',
      sepBy(',', choice(
        $.shorthand_field_initializer,
        $.field_initializer,
        $.base_field_initializer
      )),
      optional(','),
      '}'
    ),

    shorthand_field_initializer: $ => seq(
      repeat($.attribute_item),
      $.identifier
    ),

    field_initializer: $ => seq(
      repeat($.attribute_item),
      field('name', $._field_identifier),
      ':',
      field('value', $._expression)
    ),

    base_field_initializer: $ => seq(
      '..',
      $._expression
    ),

<<<<<<< HEAD
    let_condition: $ => seq(
=======
    if_expression: $ => prec.right(seq(
      'if',
      field('condition', $._expression),
      field('consequence', $.block),
      optional(field("alternative", $.else_clause))
    )),

    if_let_expression: $ => prec.right(seq(
      'if',
>>>>>>> a6e1a622
      'let',
      field('pattern', $._pattern),
      '=',
      field('value', prec.left(PREC.and, $._expression))
    ),

    let_chain: $ => sepBy1('&&', choice(
      $.let_condition,
      prec.left(PREC.and, $._expression)
    )),

    _condition: $ => choice(
      prec.dynamic(1, $._expression),
      prec.dynamic(1, $.let_condition),
      $.let_chain
    ),

    if_expression: $ => seq(
      'if',
      field('condition', $._condition),
      field('consequence', $.block),
<<<<<<< HEAD
      optional(field("alternative", $.else_clause))
    ),
=======
      optional(field('alternative', $.else_clause))
    )),
>>>>>>> a6e1a622

    else_clause: $ => seq(
      'else',
      choice(
        $.block,
        $.if_expression
      )
    ),

    match_expression: $ => seq(
      'match',
      field('value', $._expression),
      field('body', $.match_block)
    ),

    match_block: $ => seq(
      '{',
      optional(seq(
        repeat($.match_arm),
        alias($.last_match_arm, $.match_arm)
      )),
      '}'
    ),

    match_arm: $ => seq(
      repeat($.attribute_item),
      field('pattern', $.match_pattern),
      '=>',
      choice(
        seq(field('value', $._expression), ','),
        field('value', prec(1, $._expression_ending_with_block))
      )
    ),

    last_match_arm: $ => seq(
      repeat($.attribute_item),
      field('pattern', $.match_pattern),
      '=>',
      field('value', $._expression),
      optional(',')
    ),

    match_pattern: $ => seq(
      $._pattern,
      optional(seq('if', field('condition', $._condition)))
    ),

    while_expression: $ => seq(
      optional(seq($.loop_label, ':')),
      'while',
      field('condition', $._condition),
      field('body', $.block)
    ),

    loop_expression: $ => seq(
      optional(seq($.loop_label, ':')),
      'loop',
      field('body', $.block)
    ),

    for_expression: $ => seq(
      optional(seq($.loop_label, ':')),
      'for',
      field('pattern', $._pattern),
      'in',
      field('value', $._expression),
      field('body', $.block)
    ),

    const_block: $ => seq(
      'const',
      field('body', $.block)
    ),

    closure_expression: $ => prec(PREC.closure, seq(
      optional('move'),
      field('parameters', $.closure_parameters),
      choice(
        seq(
          optional(seq('->', field('return_type', $._type))),
          field('body', $.block)
        ),
        field('body', $._expression)
      )
    )),

    closure_parameters: $ => seq(
      '|',
      sepBy(',', choice(
        $._pattern,
        $.parameter
      )),
      '|'
    ),

    loop_label: $ => seq('\'', $.identifier),

    break_expression: $ => prec.left(seq('break', optional($.loop_label), optional($._expression))),

    continue_expression: $ => prec.left(seq('continue', optional($.loop_label))),

    index_expression: $ => prec(PREC.call, seq($._expression, '[', $._expression, ']')),

    await_expression: $ => prec(PREC.field, seq(
      $._expression,
      '.',
      'await'
    )),

    field_expression: $ => prec(PREC.field, seq(
      field('value', $._expression),
      '.',
      field('field', choice(
        $._field_identifier,
        $.integer_literal
      ))
    )),

    unsafe_block: $ => seq(
      'unsafe',
      $.block
    ),

    async_block: $ => seq(
      'async',
      optional("move"),
      $.block
    ),

    block: $ => seq(
      '{',
      repeat($._statement),
      optional($._expression),
      '}'
    ),

    // Section - Patterns

    _pattern: $ => choice(
      $._literal_pattern,
      alias(choice(...primitive_types), $.identifier),
      $.identifier,
      $.scoped_identifier,
      $.tuple_pattern,
      $.tuple_struct_pattern,
      $.struct_pattern,
      $._reserved_identifier,
      $.ref_pattern,
      $.slice_pattern,
      $.captured_pattern,
      $.reference_pattern,
      $.remaining_field_pattern,
      $.mut_pattern,
      $.range_pattern,
      $.or_pattern,
      $.const_block,
      $.macro_invocation,
      '_'
    ),

    tuple_pattern: $ => seq(
      '(',
      sepBy(',', $._pattern),
      optional(','),
      ')'
    ),

    slice_pattern: $ => seq(
      '[',
      sepBy(',', $._pattern),
      optional(','),
      ']'
    ),

    tuple_struct_pattern: $ => seq(
      field('type', choice(
        $.identifier,
        $.scoped_identifier
      )),
      '(',
      sepBy(',', $._pattern),
      optional(','),
      ')'
    ),

    struct_pattern: $ => seq(
      field('type', choice(
        $._type_identifier,
        $.scoped_type_identifier
      )),
      '{',
      sepBy(',', choice($.field_pattern, $.remaining_field_pattern)),
      optional(','),
      '}'
    ),

    field_pattern: $ => seq(
      optional('ref'),
      optional($.mutable_specifier),
      choice(
        field('name', alias($.identifier, $.shorthand_field_identifier)),
        seq(
          field('name', $._field_identifier),
          ':',
          field('pattern', $._pattern)
        )
      )
    ),

    remaining_field_pattern: $ => '..',

    mut_pattern: $ => prec(-1, seq(
      $.mutable_specifier,
      $._pattern
    )),

    range_pattern: $ => seq(
      choice(
        $._literal_pattern,
        $._path,
      ),
      choice('...', '..='),
      choice(
        $._literal_pattern,
        $._path,
      ),
    ),

    ref_pattern: $ => seq(
      'ref',
      $._pattern
    ),

    captured_pattern: $ => seq(
      $.identifier,
      '@',
      $._pattern,
    ),

    reference_pattern: $ => seq(
      '&',
      optional($.mutable_specifier),
      $._pattern
    ),

    or_pattern: $ => prec.left(-2, seq(
      $._pattern,
      '|',
      $._pattern,
    )),

    // Section - Literals

    _literal: $ => choice(
      $.string_literal,
      $.raw_string_literal,
      $.char_literal,
      $.boolean_literal,
      $.integer_literal,
      $.float_literal,
    ),

    _literal_pattern: $ => choice(
      $.string_literal,
      $.raw_string_literal,
      $.char_literal,
      $.boolean_literal,
      $.integer_literal,
      $.float_literal,
      $.negative_literal,
    ),

    negative_literal: $ => seq('-', choice($.integer_literal, $.float_literal)),

    integer_literal: $ => token(seq(
      choice(
        /[0-9][0-9_]*/,
        /0x[0-9a-fA-F_]+/,
        /0b[01_]+/,
        /0o[0-7_]+/
      ),
      optional(choice(...numeric_types))
    )),

    string_literal: $ => seq(
      alias(/b?"/, '"'),
      repeat(choice(
        $.escape_sequence,
        $._string_content
      )),
      token.immediate('"')
    ),

    char_literal: $ => token(seq(
      optional('b'),
      '\'',
      optional(choice(
        seq('\\', choice(
          /[^xu]/,
          /u[0-9a-fA-F]{4}/,
          /u{[0-9a-fA-F]+}/,
          /x[0-9a-fA-F]{2}/
        )),
        /[^\\']/
      )),
      '\''
    )),

    escape_sequence: $ => token.immediate(
      seq('\\',
        choice(
          /[^xu]/,
          /u[0-9a-fA-F]{4}/,
          /u{[0-9a-fA-F]+}/,
          /x[0-9a-fA-F]{2}/
        )
      )),

    boolean_literal: $ => choice('true', 'false'),

    comment: $ => choice(
      $.line_comment,
      $.block_comment
    ),

    line_comment: $ => token(seq(
      '//', /.*/
    )),

    _path: $ => choice(
      $.self,
      alias(choice(...primitive_types), $.identifier),
      $.metavariable,
      $.super,
      $.crate,
      $.identifier,
      $.scoped_identifier,
      $._reserved_identifier,
    ),

    identifier: $ => /(r#)?[_\p{XID_Start}][_\p{XID_Continue}]*/,

    _reserved_identifier: $ => alias(choice(
      'default',
      'union',
    ), $.identifier),

    _type_identifier: $ => alias($.identifier, $.type_identifier),
    _field_identifier: $ => alias($.identifier, $.field_identifier),

    self: $ => 'self',
    super: $ => 'super',
    crate: $ => 'crate',

    metavariable: $ => /\$[a-zA-Z_]\w*/
  }
})

function sepBy1(sep, rule) {
  return seq(rule, repeat(seq(sep, rule)))
}

function sepBy(sep, rule) {
  return optional(sepBy1(sep, rule))
}<|MERGE_RESOLUTION|>--- conflicted
+++ resolved
@@ -1094,19 +1094,14 @@
       $._expression
     ),
 
-<<<<<<< HEAD
-    let_condition: $ => seq(
-=======
     if_expression: $ => prec.right(seq(
       'if',
-      field('condition', $._expression),
+      field('condition', $._condition),
       field('consequence', $.block),
       optional(field("alternative", $.else_clause))
     )),
 
-    if_let_expression: $ => prec.right(seq(
-      'if',
->>>>>>> a6e1a622
+    let_condition: $ => seq(
       'let',
       field('pattern', $._pattern),
       '=',
@@ -1123,18 +1118,6 @@
       prec.dynamic(1, $.let_condition),
       $.let_chain
     ),
-
-    if_expression: $ => seq(
-      'if',
-      field('condition', $._condition),
-      field('consequence', $.block),
-<<<<<<< HEAD
-      optional(field("alternative", $.else_clause))
-    ),
-=======
-      optional(field('alternative', $.else_clause))
-    )),
->>>>>>> a6e1a622
 
     else_clause: $ => seq(
       'else',
